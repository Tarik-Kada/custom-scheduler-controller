/*
Copyright 2024.

Licensed under the Apache License, Version 2.0 (the "License");
you may not use this file except in compliance with the License.
You may obtain a copy of the License at

    http://www.apache.org/licenses/LICENSE-2.0

Unless required by applicable law or agreed to in writing, software
distributed under the License is distributed on an "AS IS" BASIS,
WITHOUT WARRANTIES OR CONDITIONS OF ANY KIND, either express or implied.
See the License for the specific language governing permissions and
limitations under the License.
*/

package controller

import (
    "context"
<<<<<<< HEAD
    "time"
=======
>>>>>>> d059548a
    "encoding/json"
    "fmt"
    "net/http"
    "bytes"
    "net/url"

    "sigs.k8s.io/controller-runtime/pkg/client"
    "sigs.k8s.io/controller-runtime/pkg/log"
    "sigs.k8s.io/controller-runtime/pkg/handler"
    // "sigs.k8s.io/controller-runtime/pkg/source"
    // "sigs.k8s.io/controller-runtime/pkg/event"
    "sigs.k8s.io/controller-runtime/pkg/predicate"
    "sigs.k8s.io/controller-runtime/pkg/reconcile"
    "sigs.k8s.io/controller-runtime/pkg/builder"
    corev1 "k8s.io/api/core/v1"
    appsv1 "k8s.io/api/apps/v1"
    metav1 "k8s.io/apimachinery/pkg/apis/meta/v1"
    ctrl "sigs.k8s.io/controller-runtime"
    "k8s.io/apimachinery/pkg/runtime"
    "k8s.io/apimachinery/pkg/types"

    servingv1alpha1 "github.com/Tarik-Kada/custom-scheduler-controller/api/v1alpha1"
)

// CustomSchedulerReconciler reconciles a CustomScheduler object
type CustomSchedulerReconciler struct {
    client.Client
    Scheme *runtime.Scheme
}

type SchedulerResponse struct {
    Node string `json:"node"`
}

type CustomMetric struct {
    MetricName string `json:"metricName"`
    Query      string `json:"query"`
}

type SchedulerRequest struct {
    Parameters      map[string]interface{} `json:"parameters"`
    Pod             FilteredPod       `json:"pod"`
    ClusterInfo     ClusterInfo      `json:"clusterInfo"`
    Metrics         map[string]interface{} `json:"metrics"`
    PrometheusError string         `json:"prometheusError,omitempty"`
}

type ClusterInfo struct {
    Nodes []NodeInfo `json:"nodes"`
}

type NodeInfo struct {
    NodeName          string   `json:"nodeName"`
    Status            string   `json:"nodeStatus"`
    CpuCapacity       string   `json:"cpuCapacity"`
    MemoryCapacity    string   `json:"memoryCapacity"`
    CpuAllocatable    string   `json:"cpuAllocatable"`
    MemoryAllocatable string   `json:"memoryAllocatable"`
    RunningPods       []FilteredPod `json:"runningPods"`
}

type FilteredPod struct {
    Name         string            `json:"name"`
    Namespace    string            `json:"namespace"`
    Labels       map[string]string `json:"labels"`
    ServingService string          `json:"servingService"`
    ServingRevision string         `json:"servingRevision"`
    Container    ContainerInfo     `json:"container"`
}

type ContainerInfo struct {
    Name  string `json:"name"`
    Image string `json:"image"`
}

//+kubebuilder:rbac:groups=serving.local.dev,resources=customschedulers,verbs=get;list;watch;create;update;patch;delete
//+kubebuilder:rbac:groups=serving.local.dev,resources=customschedulers/status,verbs=get;update;patch
//+kubebuilder:rbac:groups=serving.local.dev,resources=customschedulers/finalizers,verbs=update
//+kubebuilder:rbac:groups="",resources=pods;pods/binding;bindings,verbs=get;list;watch;create;update;patch
//+kubebuilder:rbac:groups="",resources=nodes,verbs=get;list;watch
//+kubebuilder:rbac:groups="",resources=configmaps,verbs=get;list;watch
//+kubebuilder:rbac:groups="",resources=services,verbs=get;list;watch
//+kubebuilder:rbac:groups=apps,resources=deployments,verbs=get;list;watch


func (r *CustomSchedulerReconciler) Reconcile(ctx context.Context, req ctrl.Request) (ctrl.Result, error) {
    logger := log.FromContext(ctx)
    logger.Info("Reconcile function called", "name", req.Name, "namespace", req.Namespace)
<<<<<<< HEAD

    // Fetch the CustomScheduler instance
    var customScheduler servingv1alpha1.CustomScheduler
    if err := r.Get(ctx, req.NamespacedName, &customScheduler); err != nil {
        logger.Error(err, "Failed to get CustomScheduler")
        return ctrl.Result{}, client.IgnoreNotFound(err)
    }

    logger.Info("Reconciling CustomScheduler", "schedulerName", customScheduler.Spec.SchedulerName)
    
    // Load configuration from ConfigMap
=======
    

    logger.Info("Trying to get pod: ", "name", req.Name, "namespace", req.Namespace)
    // Get the pod that triggered the reconcile
    var pod corev1.Pod
    if err := r.Get(ctx, req.NamespacedName, &pod); err != nil {
        logger.Info(err, "Failed to get Pod, Probably not workload pod")
        return ctrl.Result{}, client.IgnoreNotFound(err)
    }

    // List all CustomScheduler instances
    var customSchedulers servingv1alpha1.CustomSchedulerList
    if err := r.List(ctx, &customSchedulers, &client.ListOptions{Namespace: "default"}); err != nil {
        logger.Error(err, "Failed to list CustomSchedulers")
        return ctrl.Result{}, err
    }

    if len(customSchedulers.Items) == 0 {
        logger.Error(fmt.Errorf("no CustomScheduler found"), "No CustomScheduler instances found")
        return ctrl.Result{}, nil
    }

    // Assuming there's only one CustomScheduler instance
    customScheduler := customSchedulers.Items[0]
    logger.Info("Reconciling CustomScheduler", "Name", customScheduler.Name, "schedulerName", customScheduler.Spec.SchedulerName)

    // // Fetch all Pods with the specified schedulerName
    // var pods corev1.PodList
    // if err := r.List(ctx, &pods, client.MatchingFields{"spec.schedulerName": customScheduler.Spec.SchedulerName}); err != nil {
    //     return ctrl.Result{}, err
    // }
    // if len(pods.Items) != 0 {
    //     logger.Info("Found pods", "count", len(pods.Items))
    // }

    // Get cluster information
    clusterInfo, err := r.getClusterInfo(ctx)
    if err != nil {
        logger.Error(err, "Failed to get cluster information")
        return ctrl.Result{}, err
    }

    // Load custom metrics from ConfigMap
>>>>>>> d059548a
    var configMap corev1.ConfigMap
    if err := r.Get(ctx, types.NamespacedName{Name: "scheduler-config", Namespace: "default"}, &configMap); err != nil {
        logger.Error(err, "Failed to get scheduler-config ConfigMap")
        return ctrl.Result{}, err
    }

    var customMetrics []CustomMetric
    if err := json.Unmarshal([]byte(configMap.Data["customMetrics"]), &customMetrics); err != nil {
        logger.Error(err, "Failed to unmarshal custom metrics")
        return ctrl.Result{}, err
    }

    var parameters map[string]interface{}
    if err := json.Unmarshal([]byte(configMap.Data["parameters"]), &parameters); err != nil {
        logger.Error(err, "Failed to unmarshal parameters")
        return ctrl.Result{}, err
    }

    schedulerName := configMap.Data["schedulerName"]
    schedulerNamespace := configMap.Data["schedulerNamespace"]

    if schedulerName == "" || schedulerNamespace == "" {
        logger.Error(nil, "Scheduler name or namespace is not defined in the scheduler-config ConfigMap")
        return ctrl.Result{}, fmt.Errorf("scheduler name or namespace is not defined")
    }
    logger.Info("Scheduler name and namespace", "schedulerName", schedulerName, "schedulerNamespace", schedulerNamespace)

    // Read the Deployment and Service for the custom scheduler
    var schedulerService corev1.Service
    if err := r.Get(ctx, types.NamespacedName{Name: schedulerName, Namespace: schedulerNamespace}, &schedulerService); err != nil {
        logger.Error(err, "Failed to get Scheduler Service")
        return ctrl.Result{}, err
    }

    var schedulerDeployment appsv1.Deployment
    if err := r.Get(ctx, types.NamespacedName{Name: schedulerName, Namespace: schedulerNamespace}, &schedulerDeployment); err != nil {
        logger.Error(err, "Failed to get Scheduler Deployment")
        return ctrl.Result{}, err
    }

    // Construct the URL for the scheduler
    schedulerURL := fmt.Sprintf("http://%s.%s.svc.cluster.local:%d",
                                schedulerService.Name,
                                schedulerService.Namespace,
                                schedulerService.Spec.Ports[0].Port)

    // Fetch all Pods with the specified schedulerName
    var pods corev1.PodList
    if err := r.List(ctx, &pods, client.MatchingFields{"spec.schedulerName": customScheduler.Spec.SchedulerName}); err != nil {
        return ctrl.Result{}, err
    }

    if len(pods.Items) != 0 {
        logger.Info("Found pods", "count", len(pods.Items))
    }

    // Get cluster information
    clusterInfo, err := r.getClusterInfo(ctx)
    if err != nil {
        logger.Error(err, "Failed to get cluster information")
        return ctrl.Result{}, err
    }

    prometheusURL := "http://prometheus-kube-prometheus-prometheus.default.svc.cluster.local:9090"
    metrics := make(map[string]interface{})
    prometheusError := ""

    if isPrometheusAvailable(prometheusURL) {
        metrics, err = r.getCustomMetrics(prometheusURL, customMetrics)
        if err != nil {
            prometheusError = "Prometheus is available but failed to retrieve metrics: " + err.Error()
            logger.Error(err, prometheusError)
        }
    } else {
        prometheusError = "Prometheus is unavailable!"
        logger.Info("Prometheus is unavailable", "error", prometheusError)

    }

    // Bind each unassigned Pod to a node specified by the external scheduler
    // for _, pod := range pods.Items {
    if pod.Spec.NodeName == "" { // Check if the pod is not assigned to any node
        filteredPod := FilteredPod{
            Name:         pod.Name,
            Namespace:    pod.Namespace,
            Labels:       pod.Labels,
            ServingService: pod.Labels["serving.knative.dev/service"],
            ServingRevision: pod.Labels["serving.knative.dev/revision"],
            Container: ContainerInfo{
                Name:  pod.Spec.Containers[0].Name, // Assuming the first container is the user-container
                Image: pod.Spec.Containers[0].Image, // Assuming the first container is the user-container
            },
        }

        request := SchedulerRequest{
            Parameters:      parameters,
            Pod:             filteredPod,
            ClusterInfo:     clusterInfo,
            Metrics:         metrics,
            PrometheusError: prometheusError,
        }

<<<<<<< HEAD
            nodeName, err := r.getNodeFromScheduler(request, schedulerURL)
            if err != nil {
                logger.Error(err, "Failed to get node from scheduler")
                return ctrl.Result{}, err
            }
=======
        nodeName, err := r.getNodeFromScheduler(request)
        if err != nil {
            logger.Error(err, "Failed to get node from scheduler")
            return ctrl.Result{}, err
        }
>>>>>>> d059548a

        logger.Info("Binding pod", "podName", pod.Name, "nodeName", nodeName)
        binding := &corev1.Binding{
            ObjectMeta: metav1.ObjectMeta{
                Name:      pod.Name,
                Namespace: pod.Namespace,
            },
            Target: corev1.ObjectReference{
                Kind: "Node",
                Name: nodeName,
            },
        }
        if err := r.Client.Create(ctx, binding); err != nil {
            logger.Error(err, "Failed to bind pod", "podName", pod.Name)
            return ctrl.Result{}, err
        }
    }
    // }

    return ctrl.Result{}, nil
}

func isPrometheusAvailable(prometheusURL string) bool {
    resp, err := http.Get(prometheusURL + "/api/v1/query?query=up")
    if err != nil || resp.StatusCode != http.StatusOK {
        return false
    }
    return true
}

func (r *CustomSchedulerReconciler) getCustomMetrics(prometheusURL string, queries []CustomMetric) (map[string]interface{}, error) {
    metrics := make(map[string]interface{})

    for _, metric := range queries {
        resp, err := http.Get(prometheusURL + "/api/v1/query?query=" + url.QueryEscape(metric.Query))
        if err != nil {
            return nil, err
        }
        defer resp.Body.Close()

        var result map[string]interface{}
        if err := json.NewDecoder(resp.Body).Decode(&result); err != nil {
            return nil, err
        }
        metrics[metric.MetricName] = result["data"]
    }
    return metrics, nil
}

func (r *CustomSchedulerReconciler) getNodeInfo(ctx context.Context) ([]NodeInfo, error) {
    var nodes corev1.NodeList
    if err := r.List(ctx, &nodes); err != nil {
        return nil, err
    }

    var nodeInfos []NodeInfo
    for _, node := range nodes.Items {
        // Filter out nodes that have the control-plane role
        if _, ok := node.Labels["node-role.kubernetes.io/control-plane"]; ok {
            continue
        }

        nodeInfo := NodeInfo{
            NodeName:          node.Name,
            Status:            getNodeStatus(&node),
            CpuCapacity:       node.Status.Capacity.Cpu().String(),
            MemoryCapacity:    node.Status.Capacity.Memory().String(),
            CpuAllocatable:    node.Status.Allocatable.Cpu().String(),
            MemoryAllocatable: node.Status.Allocatable.Memory().String(),
            RunningPods:       []FilteredPod{},
        }
        nodeInfos = append(nodeInfos, nodeInfo)
    }
    return nodeInfos, nil
}

func getNodeStatus(node *corev1.Node) string {
    for _, condition := range node.Status.Conditions {
        if condition.Type == corev1.NodeReady {
            if condition.Status == corev1.ConditionTrue {
                return "Ready"
            }
            return "NotReady"
        }
    }
    return "Unknown"
}

func (r *CustomSchedulerReconciler) getPodInfo(ctx context.Context) (map[string][]FilteredPod, error) {
    var pods corev1.PodList
    if err := r.List(ctx, &pods); err != nil {
        return nil, err
    }

    filteredPodMap := make(map[string][]FilteredPod)
    for _, pod := range pods.Items {
        filteredPod := FilteredPod{
            Name:       pod.Name,
            Namespace:  pod.Namespace,
            Labels:     pod.Labels,
            ServingService: pod.Labels["serving.knative.dev/service"],
            ServingRevision: pod.Labels["serving.knative.dev/revision"],
            Container: ContainerInfo{
                Name:  pod.Spec.Containers[0].Name, // Assuming the first container is the user-container
                Image: pod.Spec.Containers[0].Image, // Assuming the first container is the user-container
            },
        }
        filteredPodMap[pod.Spec.NodeName] = append(filteredPodMap[pod.Spec.NodeName], filteredPod)
    }
    return filteredPodMap, nil
}

func (r *CustomSchedulerReconciler) getClusterInfo(ctx context.Context) (ClusterInfo, error) {
    nodeInfos, err := r.getNodeInfo(ctx)
    if err != nil {
        return ClusterInfo{}, err
    }

    podInfoMap, err := r.getPodInfo(ctx)
    if err != nil {
        return ClusterInfo{}, err
    }

    for i, nodeInfo := range nodeInfos {
        if pods, exists := podInfoMap[nodeInfo.NodeName]; exists {
            nodeInfos[i].RunningPods = pods
        }
    }

    return ClusterInfo{Nodes: nodeInfos}, nil
}

func (r *CustomSchedulerReconciler) getNodeFromScheduler(request SchedulerRequest, schedulerURL string) (string, error) {
    client := &http.Client{}
    reqBody, err := json.Marshal(request)

    if err != nil {
        return "", err
    }

    req, err := http.NewRequest("POST", schedulerURL, bytes.NewBuffer(reqBody))
    if err != nil {
        return "", err
    }

    req.Header.Set("Content-Type", "application/json")

    resp, err := client.Do(req)
    if err != nil {
        return "", err
    }
    defer resp.Body.Close()

    if resp.StatusCode != http.StatusOK {
        return "", fmt.Errorf("unexpected status code: %v", resp.StatusCode)
    }

    var schedulerResponse SchedulerResponse
    if err := json.NewDecoder(resp.Body).Decode(&schedulerResponse); err != nil {
        return "", err
    }

    return schedulerResponse.Node, nil
}

// // SetupWithManager sets up the controller with the Manager.
// func (r *CustomSchedulerReconciler) SetupWithManager(mgr ctrl.Manager) error {
//     if err := mgr.GetFieldIndexer().IndexField(context.Background(), &corev1.Pod{}, "spec.schedulerName", func(rawObj client.Object) []string {
//         pod := rawObj.(*corev1.Pod)
//         return []string{pod.Spec.SchedulerName}
//     }); err != nil {
//         return err
//     }

//     return ctrl.NewControllerManagedBy(mgr).
//         For(&servingv1alpha1.CustomScheduler{}).
//         Watches(
//             &corev1.Pod{},
//             &handler.EnqueueRequestForObject{},
//         ).
//         Complete(r)
// }

func (r *CustomSchedulerReconciler) SetupWithManager(mgr ctrl.Manager) error {
    if err := mgr.GetFieldIndexer().IndexField(context.Background(), &corev1.Pod{}, "spec.schedulerName", func(rawObj client.Object) []string {
        pod := rawObj.(*corev1.Pod)
        return []string{pod.Spec.SchedulerName}
    }); err != nil {
        return err
    }

    return ctrl.NewControllerManagedBy(mgr).
        For(&servingv1alpha1.CustomScheduler{}).
        Watches(
            &corev1.Pod{},
            handler.EnqueueRequestsFromMapFunc(func(ctx context.Context, a client.Object) []reconcile.Request {
                pod := a.(*corev1.Pod)
                return []reconcile.Request{
                    {NamespacedName: types.NamespacedName{
                        Name:      pod.Name,
                        Namespace: pod.Namespace,
                    }},
                }
            }),
            builder.WithPredicates(
                predicate.NewPredicateFuncs(func(obj client.Object) bool {
                    pod := obj.(*corev1.Pod)
                    return pod.Spec.SchedulerName == "custom-scheduler"
                }),
            ),
        ).
        Complete(r)
}<|MERGE_RESOLUTION|>--- conflicted
+++ resolved
@@ -18,10 +18,6 @@
 
 import (
     "context"
-<<<<<<< HEAD
-    "time"
-=======
->>>>>>> d059548a
     "encoding/json"
     "fmt"
     "net/http"
@@ -110,20 +106,6 @@
 func (r *CustomSchedulerReconciler) Reconcile(ctx context.Context, req ctrl.Request) (ctrl.Result, error) {
     logger := log.FromContext(ctx)
     logger.Info("Reconcile function called", "name", req.Name, "namespace", req.Namespace)
-<<<<<<< HEAD
-
-    // Fetch the CustomScheduler instance
-    var customScheduler servingv1alpha1.CustomScheduler
-    if err := r.Get(ctx, req.NamespacedName, &customScheduler); err != nil {
-        logger.Error(err, "Failed to get CustomScheduler")
-        return ctrl.Result{}, client.IgnoreNotFound(err)
-    }
-
-    logger.Info("Reconciling CustomScheduler", "schedulerName", customScheduler.Spec.SchedulerName)
-    
-    // Load configuration from ConfigMap
-=======
-    
 
     logger.Info("Trying to get pod: ", "name", req.Name, "namespace", req.Namespace)
     // Get the pod that triggered the reconcile
@@ -166,7 +148,6 @@
     }
 
     // Load custom metrics from ConfigMap
->>>>>>> d059548a
     var configMap corev1.ConfigMap
     if err := r.Get(ctx, types.NamespacedName{Name: "scheduler-config", Namespace: "default"}, &configMap); err != nil {
         logger.Error(err, "Failed to get scheduler-config ConfigMap")
@@ -269,19 +250,11 @@
             PrometheusError: prometheusError,
         }
 
-<<<<<<< HEAD
-            nodeName, err := r.getNodeFromScheduler(request, schedulerURL)
-            if err != nil {
-                logger.Error(err, "Failed to get node from scheduler")
-                return ctrl.Result{}, err
-            }
-=======
-        nodeName, err := r.getNodeFromScheduler(request)
+        nodeName, err := r.getNodeFromScheduler(request, schedulerURL)
         if err != nil {
             logger.Error(err, "Failed to get node from scheduler")
             return ctrl.Result{}, err
         }
->>>>>>> d059548a
 
         logger.Info("Binding pod", "podName", pod.Name, "nodeName", nodeName)
         binding := &corev1.Binding{
